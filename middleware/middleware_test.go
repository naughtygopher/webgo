--- conflicted
+++ resolved
@@ -12,13 +12,8 @@
 const baseapi = "http://127.0.0.1:9696/"
 
 func TestMiddleware(t *testing.T) {
-<<<<<<< HEAD
 	router, respRec := setup(getRoutes())
 	router.Use(CorsWrap("*"))
-=======
-	router, respRec := setup(false)
-	router.Use(CorsWrap)
->>>>>>> 6427ecab
 	router.Use(AccessLog)
 	url := baseapi
 	req, err := http.NewRequest(http.MethodGet, url, bytes.NewBuffer(nil))
@@ -116,7 +111,7 @@
 }
 
 func TestChain(t *testing.T) {
-	router, respRec := setup(true)
+	router, respRec := setup(getChainedRoutes())
 	url := baseapi
 	req, err := http.NewRequest(http.MethodGet, url, bytes.NewBuffer(nil))
 	if err != nil {
@@ -157,15 +152,7 @@
 	}
 }
 
-<<<<<<< HEAD
 func setup(routes []*webgo.Route) (*webgo.Router, *httptest.ResponseRecorder) {
-=======
-func setup(chain bool) (*webgo.Router, *httptest.ResponseRecorder) {
-	routes := getRoutes()
-	if chain {
-		routes = getChainedRoutes()
-	}
->>>>>>> 6427ecab
 	// Initializing router with all the required routes
 	router := webgo.NewRouter(&webgo.Config{
 		Host:               "127.0.0.1",
@@ -230,7 +217,7 @@
 			Pattern:                 "/:w*",
 			FallThroughPostResponse: true, // Pattern for the route
 			TrailingSlash:           true,
-			Handlers:                []http.HandlerFunc{CorsOptions}, // route handler
+			Handlers:                []http.HandlerFunc{CorsOptions("*")}, // route handler
 		},
 		{
 			Name:                    "root",         // A label for the API/URI
@@ -238,7 +225,7 @@
 			Pattern:                 "/",
 			FallThroughPostResponse: true, // Pattern for the route
 			TrailingSlash:           true,
-			Handlers:                []http.HandlerFunc{Cors, handler}, // route handler
+			Handlers:                []http.HandlerFunc{Cors("*"), handler}, // route handler
 		},
 	}
 }
